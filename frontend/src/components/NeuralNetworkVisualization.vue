<template>
  <div class="network-visualization">
    <div ref="canvasContainer" class="canvas-container"></div>
    <div class="controls">
      <div class="control-group">
        <label>X步长: {{ steps.xStep }}</label>
        <input 
          type="range" 
          min="50" 
          max="500" 
          v-model.number="steps.xStep" 
          @input="updateSteps" 
          class="slider"
        >
      </div>
      <div class="control-group">
        <label>Y步长: {{ steps.yStep }}</label>
        <input 
          type="range" 
          min="50" 
          max="500" 
          v-model.number="steps.yStep" 
          @input="updateSteps" 
          class="slider"
        >
      </div>
      <div class="control-group">
        <label>Z步长: {{ steps.zStep }}</label>
        <input 
          type="range" 
          min="50" 
          max="500" 
          v-model.number="steps.zStep" 
          @input="updateSteps" 
          class="slider"
        >
      </div>
      <button @click="resetView" class="reset-button">重置视角</button>
    </div>
    <div class="legend">
      <h3>层类型说明</h3>
      <div v-for="(item, key) in layerTypes" :key="key" class="legend-item">
        <div class="legend-color" :style="{ backgroundColor: `#${item.color.toString(16).padStart(6, '0')}` }"></div>
        <div class="legend-label">{{ key }} - {{ item.shape }}</div>
      </div>
    </div>
  </div>
</template>

<script lang="ts">
import { defineComponent, ref, reactive, onMounted, onBeforeUnmount } from 'vue';
import * as THREE from 'three';
import { NetworkParser } from '../utils/parser';
import networkData from '../../temp/ordered_data.json';
import { initThree, handleResize } from '../utils/three-helpers';
import { NetworkVisualizer } from '../utils/network-visualization';
import { ShapeFactory } from '../models/shapeFactory';
import type { NodeInfo, LayerTypeInfo } from '../types/neural-network';
import type { OrbitControls } from 'three/examples/jsm/Addons.js';

export default defineComponent({
  name: 'NetworkVisualization',
  setup() {
    // refs
    const canvasContainer = ref<HTMLDivElement>();
    
    // 状态
    const scene = new THREE.Scene();
    let camera: THREE.PerspectiveCamera | null = null;
    let renderer: THREE.WebGLRenderer | null = null;
    let controls: OrbitControls | null = null;
    const networkDataParsed = ref<NodeInfo[]>([]);
    let networkVisualizer: NetworkVisualizer | null = null;
    const shapeFactory = new ShapeFactory();
    const networkParser = new NetworkParser();
    
    // 步长控制
    const steps = reactive({
      xStep: 200,
      yStep: 200,
      zStep: 200
    });
    
    // 层类型说明
    const layerTypes: Record<string, LayerTypeInfo> = {
      'ResNet': { shape: '大型立方体', color: 0x2196F3 },
      'Conv2d': { shape: '椭球体', color: 0x42A5F5 },
      'BatchNorm2d': { shape: '圆台', color: 0x66BB6A },
      'ReLU': { shape: '锥体', color: 0xFFCA28 },
      'MaxPool2d': { shape: '八面体', color: 0x26A69A },
      'Sequential': { shape: '线框立方体', color: 0xEC407A },
      'BasicBlock': { shape: '圆角立方体', color: 0xAB47BC },
      'Linear': { shape: '球体', color: 0xFF7043 },
      'Identity': { shape: '四面体', color: 0x8D6E63 }
    };
    
    // 初始化Three.js
    const initThreeJS = () => {
      if (!canvasContainer.value) return;
      
      const result = initThree(canvasContainer.value, scene);
      camera = result.camera;
      renderer = result.renderer;
      controls = result.controls;
    };
    
    // 更新步长参数
    const updateSteps = () => {
      networkParser.setSteps(steps.xStep, steps.yStep, steps.zStep);
      // 重新创建可视化
      recreateVisualization();
    };
    
    // 重置视角
    const resetView = () => {
      if (camera && controls) {
        camera.position.set(0, 0, 1000);
        controls.reset();
      }
    };
    
    // 重新创建可视化
    const recreateVisualization = () => {
      if (!canvasContainer.value) return;
      
      // 清理现有可视化
      if (networkVisualizer) {
        networkVisualizer.clear();
      }
      
      // 创建新的可视化器实例
      networkVisualizer = new NetworkVisualizer(scene);
      
      const result = networkVisualizer.createGraph(
        networkData,
        shapeFactory,
        networkParser
      );
      
      if (result) {
        networkDataParsed.value = result;
      }
    };
    
    // 创建可视化
    const createVisualization = async () => {
      if (!canvasContainer.value) return;
      
<<<<<<< HEAD
      const result = await createGraph(
        scene,
        nodes,
        lines,
=======
      // 设置初始步长
      networkParser.setSteps(steps.xStep, steps.yStep, steps.zStep);
      
      // 创建网络可视化器实例
      networkVisualizer = new NetworkVisualizer(scene);
      
      const result = networkVisualizer.createGraph(
>>>>>>> 0ff04b72
        networkData,
        shapeFactory,
        networkParser
      );
      
      if (result) {
        networkDataParsed.value = result;
      }
    };
    
    // 动画循环
    const animate = () => {
      requestAnimationFrame(animate);
      
      if (controls) {
        controls.update();
      }
      
      if (renderer && scene && camera) {
        renderer.render(scene, camera);
      }
    };
    
    // 处理窗口大小变化
    const onHandleResize = () => {
      if (!canvasContainer.value || !camera || !renderer) return;
      handleResize(canvasContainer.value, camera, renderer);
    };
    
    // 生命周期
    onMounted(async () => {
      initThreeJS();
      await createVisualization();
      animate();
      window.addEventListener('resize', onHandleResize);
    });
    
    onBeforeUnmount(() => {
      window.removeEventListener('resize', onHandleResize);
      // 清理资源
      if (networkVisualizer) {
        networkVisualizer.clear();
      }
      if (renderer && canvasContainer.value) {
        canvasContainer.value.removeChild(renderer.domElement);
      }
    });
    
    return {
      canvasContainer,
      layerTypes,
      steps,
      updateSteps,
      resetView
    };
  }
});
</script>

<style scoped>
.canvas-container {
  width: 100%;
  height: 800px;
  position: relative;
}

.controls {
  position: absolute;
  top: 20px;
  left: 20px;
  background: rgba(255, 255, 255, 0.9);
  padding: 15px;
  border-radius: 8px;
  box-shadow: 0 2px 10px rgba(0, 0, 0, 0.1);
  z-index: 100;
  max-width: 250px;
}

.control-group {
  margin-bottom: 10px;
}

.control-group label {
  display: block;
  margin-bottom: 5px;
  font-size: 14px;
  color: #333;
}

.slider {
  width: 100%;
}

.reset-button {
  background-color: #42b983;
  color: white;
  border: none;
  padding: 8px 16px;
  border-radius: 4px;
  cursor: pointer;
  font-size: 14px;
}

.reset-button:hover {
  background-color: #359c6d;
}

.legend {
  position: absolute;
  top: 20px;
  right: 20px;
  background: rgba(255, 255, 255, 0.9);
  padding: 15px;
  border-radius: 8px;
  box-shadow: 0 2px 10px rgba(0, 0, 0, 0.1);
  z-index: 100;
  max-width: 250px;
}

.legend h3 {
  margin-top: 0;
  font-size: 16px;
  color: #333;
}

.legend-item {
  display: flex;
  align-items: center;
  margin: 8px 0;
  font-size: 12px;
}

.legend-color {
  width: 12px;
  height: 12px;
  margin-right: 8px;
  border-radius: 2px;
}
</style><|MERGE_RESOLUTION|>--- conflicted
+++ resolved
@@ -120,7 +120,7 @@
     };
     
     // 重新创建可视化
-    const recreateVisualization = () => {
+    const recreateVisualization = async () => {
       if (!canvasContainer.value) return;
       
       // 清理现有可视化
@@ -131,7 +131,7 @@
       // 创建新的可视化器实例
       networkVisualizer = new NetworkVisualizer(scene);
       
-      const result = networkVisualizer.createGraph(
+      const result = await networkVisualizer.createGraph(
         networkData,
         shapeFactory,
         networkParser
@@ -146,20 +146,13 @@
     const createVisualization = async () => {
       if (!canvasContainer.value) return;
       
-<<<<<<< HEAD
-      const result = await createGraph(
-        scene,
-        nodes,
-        lines,
-=======
       // 设置初始步长
       networkParser.setSteps(steps.xStep, steps.yStep, steps.zStep);
       
       // 创建网络可视化器实例
       networkVisualizer = new NetworkVisualizer(scene);
       
-      const result = networkVisualizer.createGraph(
->>>>>>> 0ff04b72
+      const result = await networkVisualizer.createGraph(
         networkData,
         shapeFactory,
         networkParser
